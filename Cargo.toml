[workspace]
members = [
    ".",
    "cargo_pup_common",
    "cargo_pup_lint_config",
    "cargo_pup_lint_impl"
]
exclude = ["test_app"]

[package]
name = "cargo_pup"
version = "0.1.2"
edition = "2024"
description = "A Rust architectural linting tool that integrates with rustc to enforce architectural patterns and boundaries"
license = "Apache-2.0"
repository = "https://github.com/datadog/cargo-pup"
homepage = "https://github.com/datadog/cargo-pup"
keywords = ["architecture", "linting", "rustc", "compiler", "static-analysis"]
categories = ["development-tools"]
readme = "README.md"

[workspace.dependencies]
serde = { version = "1.0.217", features = ["derive"] }
serde_json = "1.0.138"
anyhow = "1.0.95"
regex = "1.11.1"
tempfile = "3.14.0"
ron = "0.8.1"
cargo_metadata = "0.18"

[dependencies]
ansi_term = "0.12.1"
anyhow = { workspace = true }
tempfile = { workspace = true }
ron = { workspace = true }
<<<<<<< HEAD
cargo_metadata = { workspace = true }
cargo_pup_common = { path = "cargo_pup_common", version = "0.1.1" }
cargo_pup_lint_impl = { path = "cargo_pup_lint_impl", version = "0.1.1" }
cargo_pup_lint_config = { path = "cargo_pup_lint_config", version = "0.1.1" }
=======
cargo_pup_common = { path = "cargo_pup_common", version = "=0.1.2" }
cargo_pup_lint_impl = { path = "cargo_pup_lint_impl", version = "=0.1.2" }
cargo_pup_lint_config = { path = "cargo_pup_lint_config", version = "=0.1.2" }
>>>>>>> 5fcd5cf0

#
# These bits are just to keep rust rover happy.
# Remove them at some point ...
# 
#  rustc_driver = {path = "/Users/scott.gerring/.rustup/toolchains/nightly-aarch64-apple-darwin/lib/rustlib/rustc-src/rust/compiler/rustc_driver", optional = true}
#  rustc_hir = {path = "/Users/scott.gerring/.rustup/toolchains/nightly-aarch64-apple-darwin/lib/rustlib/rustc-src/rust/compiler/rustc_hir", optional = true}
#  rustc_interface = {path = "/Users/scott.gerring/.rustup/toolchains/nightly-aarch64-apple-darwin/lib/rustlib/rustc-src/rust/compiler/rustc_interface", optional = true}
#  rustc_middle = {path = "/Users/scott.gerring/.rustup/toolchains/nightly-aarch64-apple-darwin/lib/rustlib/rustc-src/rust/compiler/rustc_middle", optional = true}
#  rustc_session = {path = "/Users/scott.gerring/.rustup/toolchains/nightly-aarch64-apple-darwin/lib/rustlib/rustc-src/rust/compiler/rustc_session", optional = true}
#  rustc_span = {path = "/Users/scott.gerring/.rustup/toolchains/nightly-aarch64-apple-darwin/lib/rustlib/rustc-src/rust/compiler/rustc_span", optional = true}
#  rustc_lint = {path = "/Users/scott.gerring/.rustup/toolchains/nightly-aarch64-apple-darwin/lib/rustlib/rustc-src/rust/compiler/rustc_lint", optional = true}
#  rustc_trait_selection = {path = "/Users/scott.gerring/.rustup/toolchains/nightly-aarch64-apple-darwin/lib/rustlib/rustc-src/rust/compiler/rustc_trait_selection", optional = true}
# rustc_errors = {path = "/Users/scott.gerring/.rustup/toolchains/nightly-aarch64-apple-darwin/lib/rustlib/rustc-src/rust/compiler/rustc_errors", optional = true}
toml = "0.8.19"
which = "7.0.1"
rustup-toolchain = "0.1.8"

[dev-dependencies]
rustc_version = "0.4"
ui_test = "0.29.2"
ron = { workspace = true }

[[test]]
name = "ui-test"
path = "tests/ui-test.rs"
harness = false

[package.metadata.rust-analyzer]
rustc_private=true

[[bin]]
name = "cargo-pup"  # This enables it to be invoked as `cargo pup`
path = "src/main.rs"

[[bin]]
name = "pup-driver"
path = "src/pup_driver.rs"<|MERGE_RESOLUTION|>--- conflicted
+++ resolved
@@ -33,16 +33,10 @@
 anyhow = { workspace = true }
 tempfile = { workspace = true }
 ron = { workspace = true }
-<<<<<<< HEAD
 cargo_metadata = { workspace = true }
-cargo_pup_common = { path = "cargo_pup_common", version = "0.1.1" }
-cargo_pup_lint_impl = { path = "cargo_pup_lint_impl", version = "0.1.1" }
-cargo_pup_lint_config = { path = "cargo_pup_lint_config", version = "0.1.1" }
-=======
 cargo_pup_common = { path = "cargo_pup_common", version = "=0.1.2" }
 cargo_pup_lint_impl = { path = "cargo_pup_lint_impl", version = "=0.1.2" }
 cargo_pup_lint_config = { path = "cargo_pup_lint_config", version = "=0.1.2" }
->>>>>>> 5fcd5cf0
 
 #
 # These bits are just to keep rust rover happy.
