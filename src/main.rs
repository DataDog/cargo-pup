//!
//! cargo-pup
//! This is the entry point for our cargo extension, and what is ultimately run
//! when you type `cargo pup` on the command line. To run, it must be present in the
//! user's path. That's it!
//!
//!  # Running pup-driver
//!
//!   pup-driver itself links against librustc_dev, the rust compiler. The rust compiler's usage
//!   as a library is _only_ available in nightly, and can only be (easily, at least) linked dynamically.
//!   This means that in order to run our code, the user must have the same nightly toolchain that we
//!   were built against. Fortunately we need to trampoline through here, first (see below), and in this
//!   entry point, we have no dependency on librustc yet. So we can, in the process of trampolining,
//!   use rustup to ensure that the toolchain we need for pup-driver is installed.
//!
//!  # Proxying Rustc
//!
//! There is a bit of **magic** in here, which is derived from the way both clippy and
//! charon work. Ultimately what we need from cargo is the rust compilation command line -
//! this includes things like module paths, versions, configuration flags - everything you
//! need to actually be able to invoke the compiler. We then pass this along to pup-driver which
//! serves as our "rustc proxy", with our analysis code hooked in.
//!
//! To get this, we need to tell cargo to use us as a proxy for rustc commands. This is achieved by
//! setting RUSTC_WORKSPACE_WRAPPER, and pointing it back at ourselves - cargo-pup. We use then use
//! an environment variable PUP_TRAMPOLINE_MODE to work out if we're in the _first_ invocation of
//! `cargo pup` - what the user has typed onto the command line - or if we're the trampolined version,
//! where cargo has called back through us, with the compiler command line. This isn't explicitly necessary,
//! but it makes the logic a bit easier to follow.
//!
//! So, the overall execution flow looks like:
//!
//!   ## Initial execution
//!
//!   1. User types `cargo pup`.
//!   2. Cargo runs `cargo-pup` from the user's path.
//!      At this point, cargo has no "intent" apart from invoking us. E.g., it's not doing a 'build' or
//!      any other explicit goal. It's only task is to run cargo-pup.
//!   3. cargo-pup starts, and sees that it is _not_ in trampoline mode (PUP_TRAMPOLINE_MODE not set)
//!   4. cargo-pup ensures that the rustup toolchain needed to invoke pup-driver is installed,
//!      and installs it if it is not.
//!   4. cargo-pup forks a `cargo check`, whilst setting PUP_TRAMPOLINE_MODE=true and
//!      RUSTC_WORKSPACE_WRAPPER to point back to itself - e.g., the cargo-pup executable path.
//!
//!   ## Trampoline execution
//!
//!   5. Cargo runs again, and sees that it needs to run rustc, and that it needs to do so with a
//!      RUSTC_WORKSPACE_WRAPPER. Rather than invoking `rustc` directly, it invokes `cargo-pup` again,
//!      passing all the arguments it needs to pass to `rustc` normally. PUP_TRAMPOLINE_MODE is propagated
//!      in the environment.
//!   6. cargo-pup starts up, and notes it is in trampoline mode. It takes all of the rustc arguments it
//!      has been given, and forks pup-driver, passing them along.
//!
//!   ## Compilation
//!
//!   7. pup-driver runs, effectively wrapping up the rustc compilation process with our static analysis
//!
//!

#![feature(let_chains)]
#![feature(array_windows)]
#![feature(try_blocks)]
#![warn(rust_2018_idioms, unused_lifetimes)]

mod utils;

<<<<<<< HEAD

use cargo_pup_common::cli::{PupArgs, PupCli, PupCommand};
=======
use cli::{PupArgs, PupCli};
>>>>>>> cf7f0fae

use ansi_term::Colour::{Blue, Cyan, Green, Red, Yellow};
use ansi_term::Style;
use std::env;
use std::error::Error;
use std::fmt;
use std::path::Path;
use std::process::{exit, Command};
use cargo_pup_common::project_context::ProjectContext;

#[derive(Debug, PartialEq)]
enum ProjectType {
    ConfiguredPupProject,
    RustProject,
    OtherDirectory,
}

#[derive(Debug, PartialEq)]
enum CommandType {
    PrintModules,
    PrintTraits,
    Other,
}

/// Simple error type that wraps a command exit code
#[derive(Debug)]
struct CommandExitStatus(i32);

impl fmt::Display for CommandExitStatus {
    fn fmt(&self, f: &mut fmt::Formatter<'_>) -> fmt::Result {
        write!(f, "Command failed with exit code: {}", self.0)
    }
}

impl Error for CommandExitStatus {}

/// Validates the current directory to determine the project type
fn validate_project() -> ProjectType {
    let pup_yaml_path = Path::new("./pup.yaml");
    let cargo_toml_path = Path::new("./Cargo.toml");

    let has_pup_yaml = pup_yaml_path.exists();
    let has_cargo_toml = cargo_toml_path.exists();

    #[cfg(test)]
    {
        // For tests, check again to be extra sure
        let pup_exists = std::fs::metadata("./pup.yaml").is_ok();
        let cargo_exists = std::fs::metadata("./Cargo.toml").is_ok();
        println!(
            "validate_project debug - pup.yaml exists: {}/{}, Cargo.toml exists: {}/{}",
            has_pup_yaml, pup_exists, has_cargo_toml, cargo_exists
        );
    }

    if has_pup_yaml && has_cargo_toml {
        ProjectType::ConfiguredPupProject
    } else if has_cargo_toml {
        ProjectType::RustProject
    } else {
        ProjectType::OtherDirectory
    }
}

fn show_ascii_puppy() {
    println!(
        "{}",
        Cyan.paint(
            r#"
     / \__
    (    @\___
    /         O
   /   (_____/
  /_____/   U
"#
        )
    );
}

fn show_help() {
    show_ascii_puppy();
    println!("{}", help_message());
}

fn show_version() {
    println!(
        "{} {}",
        Style::new().bold().paint("cargo-pup version"),
        Green.paint(env!("CARGO_PKG_VERSION"))
    );
}

pub fn main() {
    // Handle help and version flags
    if env::args().any(|a| a == "--help" || a == "-h") {
        show_help();
        return;
    }

    if env::args().any(|a| a == "--version" || a == "-V") {
        show_version();
        return;
    }

    // Are we being invoked as a rustc wrapper?
    if env::args().len() > 1 && env::args().nth(1).is_some_and(|a| a.ends_with("rustc")) {
        // Special case: Handle rustc version query
        if env::args().len() > 2 && env::args().nth(2).is_some_and(|a| a == "-vV") {
            // Just run rustc with -vV to get its version
            let status = Command::new(env::args().nth(1).unwrap())
                .arg("-vV")
                .status()
                .expect("failed to run rustc");
            exit(status.code().unwrap_or(-1));
        }

        // Get the toolchain and run pup-driver with the args we've been given
        let toolchain = get_toolchain();
        if let Err(err) = run_pup_driver(&toolchain) {
            exit(err.0);
        }
        return;
    }

    // Parse command and arguments
    // Normal invocation - process args and run cargo
    let args: Vec<String> = env::args().collect();

    // Check command type
    let command = get_command_type(&args);

    // Get if we're running generate-config
    let is_generate_config = if args.len() <= 1 {
        false
    // Check for "cargo pup generate-config" pattern
    } else if args.len() > 2 && args[1] == "pup" {
        args[2] == "generate-config"
    } else {
        // Direct "generate-config" pattern
        args[1] == "generate-config"
    };

    // Skip environment checks if we're generating a config or running print commands
    let skip_checks = is_generate_config
        || command == CommandType::PrintModules
        || command == CommandType::PrintTraits;

    if !skip_checks {
        match validate_project() {
            ProjectType::ConfiguredPupProject => {
                // Good to go - continue with normal operation
            }
            ProjectType::RustProject => {
                // In a Rust project but missing pup.yaml
                show_ascii_puppy();
                println!("{}", Red.bold().paint("Missing pup.yaml - nothing to do!"));
                println!("Consider generating an initial configuration:");
                println!("  {}", Green.paint("cargo pup generate-config"));
                exit(-1)
            }
            ProjectType::OtherDirectory => {
                // Not in a cargo project directory
                show_ascii_puppy();
                println!("{}", Red.bold().paint("Not in a Cargo project directory!"));
                println!(
                    "{}",
                    Yellow.paint("cargo-pup is an architectural linting tool for Rust projects.")
                );
                println!("It needs to be run from a directory containing a Cargo.toml file.");
                println!("\nTo use cargo-pup:");
                println!("  1. Navigate to a Rust project directory");
                println!("  2. Run {}", Green.paint("cargo pup generate-config"));
                println!("  3. Edit the generated pup.yaml file");
                println!("  4. Run {}", Green.paint("cargo pup"));
                exit(-1)
            }
        }
    }

    // Parse command line args once (we've already collected args above)
    // Command type is already assigned to the 'command' variable above

    // Process the command
    match command {
        CommandType::PrintModules => {
            // First run normal process to generate context data
            if let Err(code) = process(env::args()) {
                exit(code.0);
            }

            // Then load and display the generated data
            if let Err(e) = process_print_modules() {
                eprintln!("Error: {}", e);
                exit(1);
            }
        }
        CommandType::PrintTraits => {
            // First run normal process to generate context data
            if let Err(code) = process(env::args()) {
                exit(code.0);
            }

            // Then load and display the generated data
            if let Err(e) = process_print_traits() {
                eprintln!("Error: {}", e);
                exit(1);
            }
        }
        CommandType::Other => {
            // Run normal process flow
            if let Err(code) = process(env::args()) {
                exit(code.0);
            }
        }
    }
}

fn process<I>(args: I) -> Result<(), CommandExitStatus>
where
    I: Iterator<Item = String>,
{
    // Parse arguments to get pup command and cargo args
    let pup_args = PupArgs::parse(args);

    // Store command for later use
    let command = pup_args.command.clone();

    // Check if we're generating config and the file already exists
<<<<<<< HEAD
    if command == PupCommand::GenerateConfig {
        // Check for any existing generated config files
        let entries = std::fs::read_dir(".").expect("Failed to read current directory");
        let existing_configs: Vec<_> = entries
            .filter_map(Result::ok)
            .filter(|entry| {
                if let Some(name) = entry.file_name().to_str() {
                    name.starts_with("pup.generated.") && name.ends_with(".yaml")
                } else {
                    false
                }
            })
            .collect();
        
        if !existing_configs.is_empty() {
            println!("Error: Generated config files already exist:");
            for entry in existing_configs {
                println!("  - {}", entry.file_name().to_str().unwrap());
            }
            println!("Remove these files if you want to regenerate the configuration.");
=======
    if command == cli::PupCommand::GenerateConfig {
        // Check for existing pup.yaml and pup.generated.yaml in the project root
        let pup_yaml_exists = Path::exists(Path::new("./pup.yaml"));
        let pup_generated_yaml_exists = Path::exists(Path::new("./pup.generated.yaml"));

        // Determine target filename based on existence of pup.yaml
        let target_filename = if pup_yaml_exists {
            "pup.generated.yaml"
        } else {
            "pup.yaml"
        };

        // If target file already exists, show error
        if (target_filename == "pup.yaml" && pup_yaml_exists)
            || (target_filename == "pup.generated.yaml" && pup_generated_yaml_exists)
        {
            println!(
                "Error: {} already exists in the project root.",
                target_filename
            );
            println!("Remove this file if you want to regenerate the configuration.");
>>>>>>> cf7f0fae
            return Err(CommandExitStatus(1));
        }
    }

    // Create configuration to pass through to pup-driver
    let pup_cli = PupCli {
        command: pup_args.command,
    };

    // Convert args to string for environment
    let cli_args = pup_cli.to_env_str();

    // Format cargo args for environment
    let cargo_args_str = pup_args.cargo_args.join("__PUP_ARG_SEP__");

    // Get the same toolchain used for pup-driver
    let toolchain = get_toolchain();

    // Find rustup
    let rustup = which::which("rustup")
        .expect("couldn't find rustup")
        .to_str()
        .unwrap()
        .to_string();

    // Install the toolchain if needed
    if let Err(e) = rustup_toolchain::install(&toolchain) {
        eprintln!("Failed to install toolchain: {}", e);
        return Err(CommandExitStatus(-1));
    }

    // Build the cargo command using rustup to ensure consistent toolchain
    let mut cmd = Command::new(&rustup);
    cmd.arg("run").arg(&toolchain).arg("cargo");

    // Set up environment variables
    cmd.env("RUSTC_WORKSPACE_WRAPPER", get_pup_path())
        .env("PUP_CLI_ARGS", cli_args)
        .env("PUP_CARGO_ARGS", cargo_args_str)
        .arg("check")
        .arg("--target-dir")
        .arg(".pup");

    // Add cargo args
    cmd.args(&pup_args.cargo_args);

    // Run cargo with our wrapper
    let exit_status = cmd
        .spawn()
        .expect("could not run cargo")
        .wait()
        .expect("failed to wait for cargo?");

    // If we just ran generate-config and it succeeded, check for generated files
<<<<<<< HEAD
    if exit_status.success() && command == PupCommand::GenerateConfig {
        // Look for generated config files
        let entries = std::fs::read_dir(".").expect("Failed to read current directory");
=======
    if exit_status.success() && command == cli::PupCommand::GenerateConfig {
        // Look for generated config files in the .pup directory
        let pup_dir = Path::new(utils::project_context::PUP_DIR);
        if !pup_dir.exists() {
            // No .pup directory, so there are no config files to process
            return Ok(());
        }

        let entries = std::fs::read_dir(pup_dir).expect("Failed to read .pup directory");
>>>>>>> cf7f0fae
        let generated_configs: Vec<_> = entries
            .filter_map(Result::ok)
            .filter(|entry| {
                if let Some(name) = entry.file_name().to_str() {
                    name.starts_with("pup.generated.") && name.ends_with(".yaml")
                } else {
                    false
                }
            })
            .collect();

        // Check if we have any generated configs to process
        if !generated_configs.is_empty() {
            // Use the target filename previously determined during the check phase
            // Since we've already checked for file existence, we know this is safe
            let pup_yaml_exists = Path::exists(Path::new("./pup.yaml"));
            let target_filename = if pup_yaml_exists {
                "pup.generated.yaml"
            } else {
                "pup.yaml"
            };

            // Combine all config files into a single one
            let mut combined_content = String::new();

            // Add a header
            combined_content.push_str("# Combined pup configuration\n");
            combined_content.push_str("# Generated by cargo-pup\n\n");

            // Collect and sort configs by name for consistent ordering
            let mut sorted_configs: Vec<_> = generated_configs.iter().collect();
            sorted_configs.sort_by(|a, b| a.file_name().cmp(&b.file_name()));

            // Process each config file
            for (idx, entry) in sorted_configs.iter().enumerate() {
                let config_path = entry.path();
                let file_name = entry.file_name();
                let filename = file_name.to_str().unwrap_or("unknown").to_string();

                // Add file separator if not the first file
                if idx > 0 {
                    combined_content.push_str("\n# ===================================\n\n");
                }

                // Read the file content
                match std::fs::read_to_string(&config_path) {
                    Ok(content) => {
                        combined_content.push_str(&content);
                        // Ensure there's a trailing newline
                        if !content.ends_with('\n') {
                            combined_content.push('\n');
                        }
                    }
                    Err(e) => {
                        println!("Warning: Failed to read {}: {}", filename, e);
                    }
                }
            }

            // Write the combined file to the project root
            let target_path = Path::new(target_filename);
            match std::fs::write(target_path, combined_content) {
                Ok(_) => {
                    println!(
                        "Created {} with combined configurations from {} files",
                        target_filename,
                        generated_configs.len()
                    );
                }
                Err(e) => {
                    println!("Warning: Failed to write {}: {}", target_filename, e);
                }
            }
        }
    }

    if exit_status.success() {
        Ok(())
    } else {
        Err(CommandExitStatus(exit_status.code().unwrap_or(-1)))
    }
}

fn get_pup_path() -> String {
    env::current_exe()
        .expect("current executable path invalid")
        .to_str()
        .unwrap()
        .to_string()
}

fn run_pup_driver(toolchain: &str) -> Result<(), CommandExitStatus> {
    let args: Vec<String> = env::args().collect();

    // Check if we're processing a rustc wrapper call
    let rustc_args = if args.len() > 1 && args[1].ends_with("rustc") {
        args[2..].to_vec()
    } else {
        args[1..].to_vec()
    };

    // Build path to pup-driver
    let mut pup_driver_path = env::current_exe()
        .expect("current executable path invalid")
        .with_file_name("pup-driver");
    if cfg!(windows) {
        pup_driver_path.set_extension("exe");
    }

    // Find rustup
    let rustup = which::which("rustup")
        .expect("couldn't find rustup")
        .to_str()
        .unwrap()
        .to_string();

    // Install the toolchain if needed
    if let Err(e) = rustup_toolchain::install(toolchain) {
        eprintln!("Failed to install toolchain: {}", e);
        return Err(CommandExitStatus(-1));
    }

    // Compose our arguments for rustup run
    let mut final_args = vec![
        "run".to_string(),
        toolchain.to_string(),
        pup_driver_path.to_str().unwrap().to_string(),
    ];

    // Add all rustc arguments
    final_args.extend(rustc_args);

    // Run pup-driver through rustup
    let mut cmd = Command::new(rustup);
    cmd.args(&final_args);

    let exit_status = cmd
        .spawn()
        .expect("could not run pup-driver")
        .wait()
        .expect("failed to wait for pup-driver?");

    if exit_status.success() {
        Ok(())
    } else {
        Err(CommandExitStatus(exit_status.code().unwrap_or(-1)))
    }
}

/// Determine which command the user is running
fn get_command_type(args: &[String]) -> CommandType {
    // Check for print-modules command
    let is_print_modules = args.len() > 1
        && ((args.len() > 2 && args[1] == "pup" && args[2] == "print-modules")
            || (args[1] == "print-modules"));

    // Check for print-traits command
    let is_print_traits = args.len() > 1
        && ((args.len() > 2 && args[1] == "pup" && args[2] == "print-traits")
            || (args[1] == "print-traits"));

    if is_print_modules {
        CommandType::PrintModules
    } else if is_print_traits {
        CommandType::PrintTraits
    } else {
        CommandType::Other
    }
}

/// Process the print-modules command by loading contexts from disk and displaying them
fn process_print_modules() -> anyhow::Result<()> {
    use cargo_pup_common::project_context::{ProjectContext};
    use anyhow::Context;

    // Load all context data from .pup directory
    let (context, crate_names) = ProjectContext::load_all_contexts_with_crate_names()
        .context("Failed to load project context data")?;

    // Use the utility function to print the modules
<<<<<<< HEAD
    print_modules(&context, &crate_names)?;
    
=======
    project_context::print_modules(&context, &crate_names)?;

>>>>>>> cf7f0fae
    Ok(())
}

/// Process the print-traits command by loading contexts from disk and displaying them
fn process_print_traits() -> anyhow::Result<()> {
    use cargo_pup_common::project_context::{ProjectContext};
    use anyhow::Context;

    // Load all context data from .pup directory
    let (context, crate_names) = ProjectContext::load_all_contexts_with_crate_names()
        .context("Failed to load project context data")?;

    // Use the utility function to print the traits
<<<<<<< HEAD
    print_traits(&context, &crate_names)?;
    
=======
    project_context::print_traits(&context, &crate_names)?;

>>>>>>> cf7f0fae
    Ok(())
}

fn get_toolchain() -> String {
    // We want to run with the same toolchain we were built with. This deals
    // with the dynamic-linking-against-librustc_driver piece, but _will_ add that toolchain
    // to the user's local rustup installs.
    let toolchain_config = include_str!("../rust-toolchain.toml");
    let toml = toml::from_str::<toml::Value>(toolchain_config).unwrap();

    // Work out which toolchain we want to run against
    toml.get("toolchain")
        .unwrap()
        .get("channel")
        .unwrap()
        .as_str()
        .unwrap()
        .to_string()
}

#[must_use]
pub fn help_message() -> String {
    format!(
        "
{title}: Checks your architecture against your architecture lint file.

{usage_label}:
    cargo pup [COMMAND] [OPTIONS] [--] [CARGO_ARGS...]

{commands_label}:
    {check}            Run architectural lints (default)
    {print_modules}    Print all modules and applicable lints
    {print_traits}     Print all traits
    {generate_config}  Generates an initial pup.yaml for your project.

{options_label}:
    -h, --help             Print this message
    -V, --version          Print version info and exit

Any additional arguments will be passed directly to cargo:
    --features=FEATURES    Cargo features to enable
    --manifest-path=PATH   Path to Cargo.toml

{note} to allow or deny lints from your code, e.g.:
    #[allow(pup::some_lint)]
",
        title = Style::new().bold().paint("Pretty Useful Pup"),
        usage_label = Blue.bold().paint("Usage"),
        commands_label = Blue.bold().paint("Commands"),
        check = Green.paint("check"),
        print_modules = Green.paint("print-modules"),
        print_traits = Green.paint("print-traits"),
        generate_config = Green.paint("generate-config"),
        options_label = Blue.bold().paint("Options"),
        note = Yellow.paint("You can use tool lints")
    )
}


/// Format and print the modules in the project context
pub fn print_modules(context: &ProjectContext, crate_names: &[String]) -> anyhow::Result<()> {
    use ansi_term::Colour::{Blue, Cyan, Green};
    use std::collections::BTreeMap;
    use cargo_pup_common::project_context::ModuleInfo;

    // Print a header
    println!("{}", Cyan.paint(r#"
     / \__
    (    @\___
    /         O
   /   (_____/
  /_____/   U
"#));

    if crate_names.len() > 1 {
        println!("Modules from multiple crates: {}", crate_names.join(", "));
    } else {
        println!("Modules from crate: {}", context.module_root);
    }
    println!();

    // Group modules by crate
    let mut modules_by_crate: BTreeMap<String, Vec<&ModuleInfo>> = BTreeMap::new();

    for module_info in &context.modules {
        // Extract crate name from module path (everything before the first ::)
        if let Some(idx) = module_info.name.find("::") {
            let crate_name = &module_info.name[..idx];

            modules_by_crate.entry(crate_name.to_string())
                .or_default()
                .push(module_info);
        } else {
            // Handle case where there's no :: in the path
            modules_by_crate.entry(module_info.name.clone())
                .or_default();
        }
    }

    // Print modules organized by crate
    for (crate_name, modules) in modules_by_crate {
        println!("{}", Blue.paint(&crate_name));

        // Group modules by their path structure and display them hierarchically
        let mut module_map: BTreeMap<String, Vec<String>> = BTreeMap::new();

        for module_info in modules {
            // Get the crate-relative module path (everything after crate_name::)
            let module_path = if module_info.name.starts_with(&format!("{}::", crate_name)) {
                // For modules from this crate, remove the crate name prefix
                module_info.name[crate_name.len() + 2..].to_string()
            } else {
                // For modules without the expected prefix, use the full name
                module_info.name.clone()
            };

            // Format applicable lints as a comma-separated string
            let lints_str = module_info.applicable_lints.join(", ");

            // If module path is empty, it's the root module, otherwise add it to the map
            if module_path.is_empty() {
                println!("  :: [{}]", Green.paint(&lints_str));
            } else {
                module_map.entry(module_path).or_default().push(lints_str);
            }
        }

        // Print module paths with their lints
        for (module_path, lints_list) in module_map {
            // Join all lints for this module path
            let combined_lints = if lints_list.iter().all(|s| s.is_empty()) {
                "".to_string()
            } else {
                lints_list.join(", ")
            };

            println!("  ::{} [{}]", Blue.paint(&module_path), Green.paint(&combined_lints));
        }

        println!();
    }

    Ok(())
}

/// Format and print the traits in the project context
pub fn print_traits(context: &ProjectContext, crate_names: &[String]) -> anyhow::Result<()> {
    use ansi_term::Colour::{Blue, Green, Cyan};
    use std::collections::BTreeMap;
    use cargo_pup_common::project_context::TraitInfo;

    // Print a header
    println!("{}", Cyan.paint(r#"
     / \__
    (    @\___
    /         O
   /   (_____/
  /_____/   U
"#));

    if crate_names.len() > 1 {
        println!("Traits from multiple crates: {}", crate_names.join(", "));
    } else {
        println!("Traits from crate: {}", context.module_root);
    }
    println!();

    // Group traits by crate
    let mut traits_by_crate: BTreeMap<String, Vec<&TraitInfo>> = BTreeMap::new();

    for trait_info in &context.traits {
        // Extract crate name from trait path (everything before the first ::)
        if let Some(idx) = trait_info.name.find("::") {
            let crate_name = &trait_info.name[..idx];

            traits_by_crate.entry(crate_name.to_string())
                .or_default()
                .push(trait_info);
        } else {
            // Handle case where there's no :: in the path
            traits_by_crate.entry(trait_info.name.clone())
                .or_default();
        }
    }

    // Print traits organized by crate
    for (crate_name, traits) in traits_by_crate {
        println!("{}", Blue.paint(&crate_name));

        for trait_info in traits {
            // Get the crate-relative trait path (everything after crate_name::)
            let trait_path = if trait_info.name.starts_with(&format!("{}::", crate_name)) {
                // For traits from this crate, remove the crate name prefix
                trait_info.name[crate_name.len() + 2..].to_string()
            } else {
                // For traits without the expected prefix, use the full name
                trait_info.name.clone()
            };

            // Format applicable lints as a comma-separated string
            let lints_str = trait_info.applicable_lints.join(", ");

            // If trait path is empty, it's the root trait, otherwise add it to the map
            if trait_path.is_empty() {
                println!("  :: [{}]", Green.paint(&lints_str));
            } else {
                println!("  ::{} [{}]", Blue.paint(&trait_path), Green.paint(&lints_str));
            }

            // Print implementors with indentation
            if !trait_info.implementors.is_empty() {
                for implementor in &trait_info.implementors {
                    println!("    → {}", Green.paint(implementor));
                }
            }
        }
        println!();
    }

    Ok(())
}

#[cfg(test)]
mod tests {
    use super::*;
    use std::env;
    use std::fs;
    use tempfile::TempDir;

    /// Tests for toolchain handling
    mod toolchain_tests {
        use super::*;
        use std::path::PathBuf;

        // Mock Command for testing command construction
        #[allow(dead_code)]
        struct MockCommand {
            program: String,
            args: Vec<String>,
            // We don't need environment variables for these tests
        }

        impl MockCommand {
            fn new(program: &str) -> Self {
                Self {
                    program: program.to_string(),
                    args: Vec::new(),
                }
            }

            fn arg(&mut self, arg: &str) -> &mut Self {
                self.args.push(arg.to_string());
                self
            }

            // No spawn/wait needed for testing command construction
        }

        // Create a test environment with a mock rustup
        fn setup_test_rustup() -> (String, String) {
            // Get the expected toolchain
            let toolchain = get_toolchain();

            // Mock rustup path
            let rustup_path = "mock_rustup".to_string();

            (rustup_path, toolchain)
        }

        #[test]
        fn test_cargo_uses_rustup_with_correct_toolchain() {
            // Get mock rustup and expected toolchain
            let (rustup_path, expected_toolchain) = setup_test_rustup();

            // Create a mock command to verify construction
            let mut cmd = MockCommand::new(&rustup_path);

            // Add expected rustup run arguments
            cmd.arg("run").arg(&expected_toolchain).arg("cargo");

            // Verify the command was constructed with rustup run and the correct toolchain
            assert_eq!(cmd.program, rustup_path);
            assert_eq!(cmd.args[0], "run");
            assert_eq!(cmd.args[1], expected_toolchain);
            assert_eq!(cmd.args[2], "cargo");
        }

        #[test]
        fn test_pup_driver_uses_rustup_with_correct_toolchain() {
            // Get mock rustup and expected toolchain
            let (rustup_path, expected_toolchain) = setup_test_rustup();

            // Create a mock command to verify construction
            let mut cmd = MockCommand::new(&rustup_path);

            // Create a fake pup-driver path
            let pup_driver_path = PathBuf::from("/path/to/pup-driver");

            // Add expected rustup run arguments
            cmd.arg("run")
                .arg(&expected_toolchain)
                .arg(pup_driver_path.to_str().unwrap());

            // Verify the command was constructed with rustup run and the correct toolchain
            assert_eq!(cmd.program, rustup_path);
            assert_eq!(cmd.args[0], "run");
            assert_eq!(cmd.args[1], expected_toolchain);
            assert_eq!(cmd.args[2], pup_driver_path.to_str().unwrap());
        }

        #[test]
        fn test_same_toolchain_for_cargo_and_pup_driver() {
            // This is the most important test - ensures both cargo and pup-driver use the same toolchain

            // Get the toolchain that would be used for both cargo and pup-driver
            let cargo_toolchain = get_toolchain();

            // It should be the same toolchain for both cargo and pup-driver
            let pup_driver_toolchain = get_toolchain();

            // Verify the same toolchain is used for both
            assert_eq!(
                cargo_toolchain, pup_driver_toolchain,
                "Cargo and pup-driver should use the same toolchain"
            );

            // Also check that it's reading from the rust-toolchain.toml file
            let toolchain_file = include_str!("../rust-toolchain.toml");
            assert!(
                toolchain_file.contains(&cargo_toolchain),
                "Toolchain should match what's in rust-toolchain.toml"
            );
        }
    }

    /// Tests for validate_project function
    mod validate_project_tests {
        use super::*;

        fn setup_test_directory() -> TempDir {
            TempDir::new().expect("Failed to create temp directory")
        }

        #[test]
        fn test_configured_pup_project() {
            let temp_dir = setup_test_directory();
            let temp_path = temp_dir.path();

            // Create Cargo.toml and pup.yaml files
            fs::write(
                temp_path.join("Cargo.toml"),
                "[package]\nname = \"test\"\nversion = \"0.1.0\"\n",
            )
            .expect("Failed to write Cargo.toml");
            fs::write(temp_path.join("pup.yaml"), "# Test pup.yaml\n")
                .expect("Failed to write pup.yaml");

            // Change to the temporary directory
            let original_dir = env::current_dir().expect("Failed to get current dir");
            env::set_current_dir(temp_path).expect("Failed to change directory");

            // Run the validation
            let result = validate_project();

            // Change back to original directory
            env::set_current_dir(original_dir)
                .expect("Failed to change back to original directory");

            assert_eq!(result, ProjectType::ConfiguredPupProject);
        }
    }

    /// Tests for help message and display functions
    mod display_tests {
        use super::*;

        #[test]
        fn test_help_message_format() {
            // Test that help_message() returns a properly formatted string
            let help = help_message();

            // Check for important components
            assert!(help.contains("Pretty Useful Pup"));
            assert!(help.contains("Usage"));
            assert!(help.contains("Commands"));
            assert!(help.contains("check"));
            assert!(help.contains("print-modules"));
            assert!(help.contains("print-traits"));
            assert!(help.contains("generate-config"));
            assert!(help.contains("Options"));
            assert!(help.contains("-h, --help"));
            assert!(help.contains("-V, --version"));
        }

        #[test]
        fn test_show_ascii_puppy() {
            // This is a difficult function to test directly since it prints to stdout
            // We'll just call it to ensure it doesn't panic
            show_ascii_puppy();
        }

        #[test]
        fn test_show_version() {
            // This is a difficult function to test directly since it prints to stdout
            // We'll just call it to ensure it doesn't panic
            show_version();
        }
    }

    /// Tests for the CommandExitStatus error type
    mod error_tests {
        use super::*;
        use std::error::Error;

        #[test]
        fn test_command_exit_status_display() {
            // Create a CommandExitStatus with a test exit code
            let status = CommandExitStatus(42);

            // Test the Display implementation
            let display_string = format!("{}", status);
            assert_eq!(display_string, "Command failed with exit code: 42");

            // Verify it implements the Error trait
            let error: &dyn Error = &status;
            assert_eq!(error.to_string(), "Command failed with exit code: 42");
        }

        #[test]
        fn test_command_exit_status_from_process_error() {
            // Test creating CommandExitStatus from different exit codes
            let error1 = CommandExitStatus(1);
            let error2 = CommandExitStatus(2);

            // Verify they have different values
            assert_ne!(error1.0, error2.0);

            // Test error message formatting
            assert_eq!(error1.to_string(), "Command failed with exit code: 1");
            assert_eq!(error2.to_string(), "Command failed with exit code: 2");
        }

        #[test]
        fn test_toolchain_parsing_error() {
            // This test verifies error handling when the toolchain configuration is malformed
            // We can't actually test this directly without modifying the code to accept a parameter
            // for the toolchain config, but we can test the error path indirectly

            // Ensure the function doesn't panic with valid input
            let toolchain = get_toolchain();
            assert!(!toolchain.is_empty(), "Toolchain should not be empty");
        }
    }

    /// Tests for the process function
    mod process_tests {
        use super::*;
        use std::path::PathBuf;

        // Mock Command for process tests that captures the command without executing it
        #[derive(Debug, Default, Clone)]
        #[allow(dead_code)]
        struct MockCommand {
            program: String,
            args: Vec<String>,
            envs: Vec<(String, String)>,
            was_spawned: bool,
        }

        #[test]
        fn test_process_generate_config() {
            // Create a test-specific temporary directory that will be automatically cleaned up
            let temp_dir = tempfile::TempDir::new().expect("Failed to create temp directory");
            let temp_path = temp_dir.path().to_path_buf();

            // Create basic Cargo.toml for a rust project
            fs::write(
                temp_path.join("Cargo.toml"),
                "[package]\nname = \"test\"\nversion = \"0.1.0\"\n",
            )
            .expect("Failed to write Cargo.toml");

            // Also create a src directory with a basic main.rs to make it look like a real project
            fs::create_dir_all(temp_path.join("src")).expect("Failed to create src directory");
            fs::write(temp_path.join("src/main.rs"), "fn main() {}\n")
                .expect("Failed to write main.rs");

            // Store the original directory
            let original_dir = env::current_dir().expect("Failed to get current dir");

            // Create a defer-like guard to ensure we always change back to the original directory
            struct DirGuard {
                original_dir: PathBuf,
            }

            impl Drop for DirGuard {
                fn drop(&mut self) {
                    let _ = env::set_current_dir(&self.original_dir);
                }
            }

            // Create the guard
            let _guard = DirGuard {
                original_dir: original_dir.clone(),
            };

            // Change to the temporary directory
            env::set_current_dir(&temp_path).expect("Failed to change directory");

            // Create test args for generate-config
            let args = vec!["cargo-pup".to_string(), "generate-config".to_string()];

            // Run the process function - we expect an error because cargo command will fail
            // in a test environment, but we're just verifying it doesn't panic
            let result = process(args.into_iter());
            assert!(
                result.is_err(),
                "Expected error due to cargo command failure"
            );

            // Verify the expected exit code for a cargo command failure
            // The actual value doesn't matter too much as long as it's consistent
            if let Err(exit_status) = result {
                assert!(exit_status.0 != 0, "Expected non-zero exit status");
            }

            // The guard will automatically change back to the original directory when it goes out of scope
        }

        #[test]
        fn test_get_pup_path() {
            // Test that get_pup_path returns the current executable path
            let exe_path = get_pup_path();

            // Verify it's a valid string
            assert!(!exe_path.is_empty());

            // While we can't check the exact path, we can check it's a valid path
            let path = Path::new(&exe_path);
            assert!(path.is_absolute(), "Path should be absolute");
        }

        #[test]
        fn test_process_with_existing_generated_configs() {
            // Test the process function behavior when there are existing generated configs
            let temp_dir = tempfile::TempDir::new().expect("Failed to create temp directory");
            let temp_path = temp_dir.path().to_path_buf();

            // Create a Cargo.toml file
            fs::write(
                temp_path.join("Cargo.toml"),
                "[package]\nname = \"test\"\nversion = \"0.1.0\"\n",
            )
            .expect("Failed to write Cargo.toml");

            // Create an existing generated config file
            fs::write(
                temp_path.join("pup.generated.test.yaml"),
                "# Test generated config\n",
            )
            .expect("Failed to write pup.generated.test.yaml");

            // Create a guard to ensure we always clean up properly
            struct DirectoryGuard {
                original_dir: PathBuf,
            }

            impl Drop for DirectoryGuard {
                fn drop(&mut self) {
                    // Best-effort attempt to change back; ignore errors in drop
                    let _ = env::set_current_dir(&self.original_dir);
                }
            }

            // Store original directory and create guard
            let original_dir = env::current_dir().expect("Failed to get current dir");
            let _guard = DirectoryGuard {
                original_dir: original_dir.clone(),
            };

            // Change to the temporary directory
            env::set_current_dir(&temp_path).expect("Failed to change directory");

            // Create test args for generate-config
            let args = vec!["cargo-pup".to_string(), "generate-config".to_string()];

            // Since there's an existing generated config, this should return an error
            let result = process(args.into_iter());

            // Verify that the process function returned an error
            assert!(result.is_err());

            // Check that the error code is non-zero, showing an error occurred
            if let Err(CommandExitStatus(code)) = result {
                assert_ne!(
                    code, 0,
                    "Error code should be non-zero for existing configs"
                );
            }

            // The DirectoryGuard will automatically change back to the original directory
        }

        #[test]
        fn test_rename_generated_config() {
            // Test the rename logic when a single generated config is found
            let temp_dir = tempfile::TempDir::new().expect("Failed to create temp directory");
            let temp_path = temp_dir.path().to_path_buf();

            // Create a Cargo.toml file but no pup.yaml
            fs::write(
                temp_path.join("Cargo.toml"),
                "[package]\nname = \"test\"\nversion = \"0.1.0\"\n",
            )
            .expect("Failed to write Cargo.toml");

            // Create a guard to ensure we always clean up properly
            struct DirectoryGuard {
                original_dir: PathBuf,
            }

            impl Drop for DirectoryGuard {
                fn drop(&mut self) {
                    // Best-effort attempt to change back; ignore errors in drop
                    let _ = env::set_current_dir(&self.original_dir);
                }
            }

            // Get the original directory and create the guard
            let original_dir = env::current_dir().expect("Failed to get current dir");
            let _guard = DirectoryGuard {
                original_dir: original_dir.clone(),
            };

            // Change to the temporary directory
            env::set_current_dir(&temp_path).expect("Failed to change directory");

            // Verify pup.yaml doesn't exist yet in the temp directory
            let pup_yaml_path = temp_path.join("pup.yaml");
            assert!(
                !pup_yaml_path.exists(),
                "pup.yaml should not exist at start of test"
            );

            // Use absolute paths for all file operations to avoid current directory issues
            let generated_config_path = temp_path.join("pup.generated.test.yaml");

            // Create a generated config file manually
            fs::write(&generated_config_path, "# Test generated config\n")
                .expect("Failed to write pup.generated.test.yaml");

            // Brief delay to ensure file operations complete
            std::thread::sleep(std::time::Duration::from_millis(10));

            // Verify the generated config exists
            assert!(
                generated_config_path.exists(),
                "Generated config file should exist"
            );

            // We already have the destination path for pup.yaml defined above

            // Rename it manually for the test
            match fs::rename(&generated_config_path, &pup_yaml_path) {
                Ok(_) => {}
                Err(e) => panic!("Failed to rename file: {}", e),
            }

            // Brief delay to ensure rename completes
            std::thread::sleep(std::time::Duration::from_millis(10));

            // Verify pup.yaml now exists
            assert!(pup_yaml_path.exists(), "pup.yaml should exist after rename");

            // The guard will automatically change back to the original directory when it goes out of scope
        }
    }

    /// Tests for the run_pup_driver function
    mod run_pup_driver_tests {

        #[test]
        fn test_run_pup_driver_args_handling() {
            // Set up temporary environment
            let _toolchain = "nightly-2023-10-10"; // Example toolchain

            // Test with rustc wrapper style args
            let args = [
                "cargo-pup".to_string(),
                "/path/to/rustc".to_string(),
                "-Copt-level=2".to_string(),
                "--edition=2021".to_string(),
            ];

            // Check that rustc_args is correctly extracted
            let rustc_args = if args.len() > 1 && args[1].ends_with("rustc") {
                args[2..].to_vec()
            } else {
                args[1..].to_vec()
            };

            assert_eq!(rustc_args, vec!["-Copt-level=2", "--edition=2021"]);

            // Test without rustc wrapper
            let args = [
                "cargo-pup".to_string(),
                "arg1".to_string(),
                "arg2".to_string(),
            ];

            // Check that rustc_args is correctly extracted
            let rustc_args = if args.len() > 1 && args[1].ends_with("rustc") {
                args[2..].to_vec()
            } else {
                args[1..].to_vec()
            };

            assert_eq!(rustc_args, vec!["arg1", "arg2"]);
        }
    }

    /// Tests for the main entry point function
    mod main_entry_point_tests {
        use super::*;

        #[test]
        fn test_help_flag_handling() {
            // Test that the --help flag is properly handled

            // Set up test environment
            let _original_args = env::args().collect::<Vec<String>>();

            // Temporarily override args
            let args: Vec<String> = vec!["cargo-pup".to_string(), "--help".to_string()];

            // We can't override env::args() directly in a test,
            // but we can check the condition that would be triggered
            let should_show_help = args.iter().any(|a| a == "--help" || a == "-h");

            // Verify the condition is true
            assert!(should_show_help, "Should detect --help flag");

            // Do the same for -h
            let args: Vec<String> = vec!["cargo-pup".to_string(), "-h".to_string()];

            let should_show_help = args.iter().any(|a| a == "--help" || a == "-h");
            assert!(should_show_help, "Should detect -h flag");
        }

        #[test]
        fn test_version_flag_handling() {
            // Test that the --version flag is properly handled

            // Set up test environment
            let _original_args = env::args().collect::<Vec<String>>();

            // Temporarily override args
            let args: Vec<String> = vec!["cargo-pup".to_string(), "--version".to_string()];

            // We can't override env::args() directly in a test,
            // but we can check the condition that would be triggered
            let should_show_version = args.iter().any(|a| a == "--version" || a == "-V");

            // Verify the condition is true
            assert!(should_show_version, "Should detect --version flag");

            // Do the same for -V
            let args: Vec<String> = vec!["cargo-pup".to_string(), "-V".to_string()];

            let should_show_version = args.iter().any(|a| a == "--version" || a == "-V");
            assert!(should_show_version, "Should detect -V flag");
        }

        #[test]
        fn test_trampoline_mode_detection() {
            // Test that rustc wrapper invocation is properly detected

            // Create args that look like a rustc wrapper invocation
            let args = [
                "cargo-pup".to_string(),
                "/path/to/rustc".to_string(),
                "-Copt-level=2".to_string(),
            ];

            // Check the condition that would trigger trampoline mode
            let is_rustc_wrapper = args.len() > 1 && args[1].ends_with("rustc");

            // Verify the condition is true
            assert!(is_rustc_wrapper, "Should detect rustc wrapper invocation");

            // Test with args that don't trigger trampoline mode
            let args = ["cargo-pup".to_string(), "check".to_string()];

            // Check the condition that would trigger trampoline mode
            let is_rustc_wrapper = args.len() > 1 && args[1].ends_with("rustc");

            // Verify the condition is false
            assert!(
                !is_rustc_wrapper,
                "Should not detect rustc wrapper invocation for normal command"
            );
        }
    }

    /// Tests for command line processing
    mod command_line_processing_tests {
<<<<<<< HEAD
        use cargo_pup_common::cli::{PupArgs, PupCli, PupCommand};
=======
        use crate::cli::{PupArgs, PupCommand};
>>>>>>> cf7f0fae

        #[test]
        fn test_arguments_parsing() {
            // Test different argument combinations

            // Basic command
            let args = vec!["cargo-pup".to_string(), "check".to_string()];
            let pup_args = PupArgs::parse(args.into_iter());
            assert_eq!(pup_args.command, PupCommand::Check);
            assert_eq!(pup_args.cargo_args.len(), 0);

            // Command with cargo args
            let args = vec![
                "cargo-pup".to_string(),
                "check".to_string(),
                "--features=foo".to_string(),
            ];
            let pup_args = PupArgs::parse(args.into_iter());
            assert_eq!(pup_args.command, PupCommand::Check);
            assert_eq!(pup_args.cargo_args, vec!["--features=foo"]);

            // Command with multiple cargo args
            let args = vec![
                "cargo-pup".to_string(),
                "print-modules".to_string(),
                "--features=foo".to_string(),
                "--manifest-path=test/Cargo.toml".to_string(),
            ];
            let pup_args = PupArgs::parse(args.into_iter());
            assert_eq!(pup_args.command, PupCommand::PrintModules);
            assert_eq!(
                pup_args.cargo_args,
                vec!["--features=foo", "--manifest-path=test/Cargo.toml"]
            );
        }

        #[test]
        fn test_is_generate_config_detection() {
            // Test direct invocation
            {
                let args = vec!["cargo-pup".to_string(), "generate-config".to_string()];

                let is_generate_config = check_is_generate_config(&args);
                assert!(is_generate_config, "Should detect generate-config command");
            }

            // Test via cargo pup
            {
                let args = vec![
                    "cargo".to_string(),
                    "pup".to_string(),
                    "generate-config".to_string(),
                ];

                let is_generate_config = check_is_generate_config(&args);
                assert!(
                    is_generate_config,
                    "Should detect generate-config command via cargo pup"
                );
            }

            // Test other command
            {
                let args = vec!["cargo-pup".to_string(), "check".to_string()];

                let is_generate_config = check_is_generate_config(&args);
                assert!(
                    !is_generate_config,
                    "Should not detect generate-config for check command"
                );
            }
        }

        // Helper function for testing generate-config detection
        fn check_is_generate_config(args: &[String]) -> bool {
            if args.len() <= 1 {
                false
            } else if args.len() > 2 && args[1] == "pup" {
                args.len() > 2 && args[2] == "generate-config"
            } else {
                args[1] == "generate-config"
            }
        }

        #[test]
        fn test_pup_cli_serialization() {
            // Test that PupCli can be serialized and deserialized correctly
<<<<<<< HEAD
=======
            use crate::cli::PupCli;
>>>>>>> cf7f0fae

            // Create a PupCli with a test command
            let pup_cli = PupCli {
                command: PupCommand::PrintModules,
            };

            // Serialize it
            let serialized = pup_cli.to_env_str();

            // Deserialize it
            let deserialized = PupCli::from_env_str(&serialized);

            // Verify the round trip works
            assert_eq!(deserialized.command, PupCommand::PrintModules);

            // Test with a different command
            let pup_cli = PupCli {
                command: PupCommand::GenerateConfig,
            };

            // Serialize it
            let serialized = pup_cli.to_env_str();

            // Deserialize it
            let deserialized = PupCli::from_env_str(&serialized);

            // Verify the round trip works
            assert_eq!(deserialized.command, PupCommand::GenerateConfig);
        }
    }
}<|MERGE_RESOLUTION|>--- conflicted
+++ resolved
@@ -60,16 +60,12 @@
 #![feature(let_chains)]
 #![feature(array_windows)]
 #![feature(try_blocks)]
+
 #![warn(rust_2018_idioms, unused_lifetimes)]
 
-mod utils;
-
-<<<<<<< HEAD
+
 
 use cargo_pup_common::cli::{PupArgs, PupCli, PupCommand};
-=======
-use cli::{PupArgs, PupCli};
->>>>>>> cf7f0fae
 
 use ansi_term::Colour::{Blue, Cyan, Green, Red, Yellow};
 use ansi_term::Style;
@@ -78,7 +74,7 @@
 use std::fmt;
 use std::path::Path;
 use std::process::{exit, Command};
-use cargo_pup_common::project_context::ProjectContext;
+use cargo_pup_common::project_context::{ProjectContext, PUP_DIR};
 
 #[derive(Debug, PartialEq)]
 enum ProjectType {
@@ -197,10 +193,10 @@
     // Parse command and arguments
     // Normal invocation - process args and run cargo
     let args: Vec<String> = env::args().collect();
-
+    
     // Check command type
     let command = get_command_type(&args);
-
+    
     // Get if we're running generate-config
     let is_generate_config = if args.len() <= 1 {
         false
@@ -298,29 +294,7 @@
     let command = pup_args.command.clone();
 
     // Check if we're generating config and the file already exists
-<<<<<<< HEAD
     if command == PupCommand::GenerateConfig {
-        // Check for any existing generated config files
-        let entries = std::fs::read_dir(".").expect("Failed to read current directory");
-        let existing_configs: Vec<_> = entries
-            .filter_map(Result::ok)
-            .filter(|entry| {
-                if let Some(name) = entry.file_name().to_str() {
-                    name.starts_with("pup.generated.") && name.ends_with(".yaml")
-                } else {
-                    false
-                }
-            })
-            .collect();
-        
-        if !existing_configs.is_empty() {
-            println!("Error: Generated config files already exist:");
-            for entry in existing_configs {
-                println!("  - {}", entry.file_name().to_str().unwrap());
-            }
-            println!("Remove these files if you want to regenerate the configuration.");
-=======
-    if command == cli::PupCommand::GenerateConfig {
         // Check for existing pup.yaml and pup.generated.yaml in the project root
         let pup_yaml_exists = Path::exists(Path::new("./pup.yaml"));
         let pup_generated_yaml_exists = Path::exists(Path::new("./pup.generated.yaml"));
@@ -341,7 +315,6 @@
                 target_filename
             );
             println!("Remove this file if you want to regenerate the configuration.");
->>>>>>> cf7f0fae
             return Err(CommandExitStatus(1));
         }
     }
@@ -396,21 +369,15 @@
         .expect("failed to wait for cargo?");
 
     // If we just ran generate-config and it succeeded, check for generated files
-<<<<<<< HEAD
     if exit_status.success() && command == PupCommand::GenerateConfig {
-        // Look for generated config files
-        let entries = std::fs::read_dir(".").expect("Failed to read current directory");
-=======
-    if exit_status.success() && command == cli::PupCommand::GenerateConfig {
         // Look for generated config files in the .pup directory
-        let pup_dir = Path::new(utils::project_context::PUP_DIR);
+        let pup_dir = Path::new(PUP_DIR);
         if !pup_dir.exists() {
             // No .pup directory, so there are no config files to process
             return Ok(());
         }
 
         let entries = std::fs::read_dir(pup_dir).expect("Failed to read .pup directory");
->>>>>>> cf7f0fae
         let generated_configs: Vec<_> = entries
             .filter_map(Result::ok)
             .filter(|entry| {
@@ -589,15 +556,9 @@
     // Load all context data from .pup directory
     let (context, crate_names) = ProjectContext::load_all_contexts_with_crate_names()
         .context("Failed to load project context data")?;
-
+    
     // Use the utility function to print the modules
-<<<<<<< HEAD
     print_modules(&context, &crate_names)?;
-    
-=======
-    project_context::print_modules(&context, &crate_names)?;
-
->>>>>>> cf7f0fae
     Ok(())
 }
 
@@ -611,13 +572,7 @@
         .context("Failed to load project context data")?;
 
     // Use the utility function to print the traits
-<<<<<<< HEAD
     print_traits(&context, &crate_names)?;
-    
-=======
-    project_context::print_traits(&context, &crate_names)?;
-
->>>>>>> cf7f0fae
     Ok(())
 }
 
@@ -1424,12 +1379,7 @@
 
     /// Tests for command line processing
     mod command_line_processing_tests {
-<<<<<<< HEAD
         use cargo_pup_common::cli::{PupArgs, PupCli, PupCommand};
-=======
-        use crate::cli::{PupArgs, PupCommand};
->>>>>>> cf7f0fae
-
         #[test]
         fn test_arguments_parsing() {
             // Test different argument combinations
@@ -1516,11 +1466,6 @@
         #[test]
         fn test_pup_cli_serialization() {
             // Test that PupCli can be serialized and deserialized correctly
-<<<<<<< HEAD
-=======
-            use crate::cli::PupCli;
->>>>>>> cf7f0fae
-
             // Create a PupCli with a test command
             let pup_cli = PupCli {
                 command: PupCommand::PrintModules,
